#!/usr/bin/env bash

<<<<<<< HEAD
VERSION="v0.17.1"
=======
VERSION="v0.18.0-snapshot"
>>>>>>> 3b9eb648

# dynamically pull more interesting stuff from latest git commit
HASH=$(git show-ref --head --hash=7 head)            # first 7 letters of hash should be enough; that's what GitHub uses
BRANCH=$(git rev-parse --abbrev-ref HEAD)
DATE=$(git log -1 --pretty=%ad --date=short)


# Return the version string used to describe this version of Metabase.
echo "$VERSION $HASH $BRANCH $DATE"<|MERGE_RESOLUTION|>--- conflicted
+++ resolved
@@ -1,10 +1,6 @@
 #!/usr/bin/env bash
 
-<<<<<<< HEAD
-VERSION="v0.17.1"
-=======
 VERSION="v0.18.0-snapshot"
->>>>>>> 3b9eb648
 
 # dynamically pull more interesting stuff from latest git commit
 HASH=$(git show-ref --head --hash=7 head)            # first 7 letters of hash should be enough; that's what GitHub uses
