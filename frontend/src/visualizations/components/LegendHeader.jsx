import React, { Component, PropTypes } from "react";
import ReactDOM from "react-dom";

import styles from "./LegendHeader.css";

import Icon from "metabase/components/Icon.jsx";
import Tooltip from "metabase/components/Tooltip.jsx";

import visualizations from "metabase/visualizations";

import Urls from "metabase/lib/urls";
import { getCardColors } from "metabase/visualizations/lib/utils";

import cx from "classnames";

export default class LegendHeader extends Component {
    constructor(props, context) {
        super(props, context);
        this.state = {
            width: 0
        };
    }

    static propTypes = {
         series: PropTypes.array.isRequired,
         onAddSeries: PropTypes.func,
         hovered: PropTypes.object
    };

    static defaultProps = {
        series: []
    };

    componentDidMount() {
        this.componentDidUpdate();
    }

    componentDidUpdate() {
        let width = ReactDOM.findDOMNode(this).offsetWidth;
        if (width !== this.state.width) {
            this.setState({ width });
        }
    }

    render() {
        const { series, hovered, onRemoveSeries, actionButtons, onHoverChange } = this.props;
        const showDots = series.length > 1;
        const isNarrow = this.state.width < 150;
        const showTitles = !showDots || !isNarrow;
        const hoveredSeriesIndex = hovered && hovered.seriesIndex;

        let colors = getCardColors(series[0].card);
        return (
            <div  className={cx(styles.LegendHeader, "Card-title mx1 flex flex-no-shrink flex-row align-center")}>
                { series.map((s, index) => [
                    <LegendItem key={index} card={s.card} index={index} color={colors[index % colors.length]} showDots={showDots} showTitles={showTitles} muted={hoveredSeriesIndex != null && index !== hoveredSeriesIndex} onHoverChange={onHoverChange} />,
                    onRemoveSeries && index > 0 && <Icon className="text-grey-2 flex-no-shrink mr1 cursor-pointer" name="close" width={12} height={12} onClick={() => onRemoveSeries(s.card)} />
                ])}
                { actionButtons &&
                    <span className="flex-no-shrink flex-align-right">
                        {actionButtons}
                    </span>
                }
            </div>
        );
    }
}

class LegendItem extends Component {
    constructor(props, context) {
        super(props, context);
        this.state = {
            tooltipIsEnabled: false
        };
    }

    componentDidUpdate() {
        // Only show tooltip if title is hidden or ellipsified
        const element = ReactDOM.findDOMNode(this.refs.title);
        const tooltipIsEnabled = !element || element.offsetWidth < element.scrollWidth;
        if (this.state.tooltipIsEnabled !== tooltipIsEnabled) {
            this.setState({ tooltipIsEnabled });
        }
    }

    render() {
        const { card, index, color, showDots, showTitles, muted, onHoverChange } = this.props;
        return (
            <Tooltip
                key={index}
                tooltip={card.name}
                verticalAttachments={["bottom", "top"]}
                onMouseEnter={() => onHoverChange && onHoverChange(null, null, index) }
                onMouseLeave={() => onHoverChange && onHoverChange(null, null, null) }
                isEnabled={this.state.tooltipIsEnabled}
            >
                <a href={card.id && Urls.card(card.id)} className={cx(styles.LegendItem, "no-decoration h3 text-bold flex align-center", { mr1: showTitles, muted: muted })} style={{ overflowX: "hidden", flex: "0 1 auto" }}>
                    {showDots && <div className="flex-no-shrink inline-block circular" style={{width: 13, height: 13, margin: 4, marginRight: 8, backgroundColor: color}} />}
                    {showTitles && <div ref="title" style={{ overflow: "hidden", whiteSpace: "nowrap", textOverflow: "ellipsis" }}>{card.name}</div> }
                </a>
            </Tooltip>
        );
    }
}

<<<<<<< HEAD
=======
const AddSeriesItem = ({ onAddSeries, showTitles }) =>
    <a data-metabase-event={"Dashboard;Edit Series Modal;open"} className={cx(styles.AddSeriesItem, "h3 ml1 mr2 cursor-pointer flex align-center text-brand-hover")} onClick={onAddSeries}>
        <span className="flex-no-shrink circular bordered border-brand flex layout-centered" style={{ width: 20, height: 20, marginRight: 8 }}>
            <Icon className="text-brand" name="add" width={10} height={10} />
        </span>
        { showTitles && <span className="flex-no-shrink">Edit data</span> }
    </a>

>>>>>>> 9979305b
export default LegendHeader;<|MERGE_RESOLUTION|>--- conflicted
+++ resolved
@@ -101,17 +101,4 @@
             </Tooltip>
         );
     }
-}
-
-<<<<<<< HEAD
-=======
-const AddSeriesItem = ({ onAddSeries, showTitles }) =>
-    <a data-metabase-event={"Dashboard;Edit Series Modal;open"} className={cx(styles.AddSeriesItem, "h3 ml1 mr2 cursor-pointer flex align-center text-brand-hover")} onClick={onAddSeries}>
-        <span className="flex-no-shrink circular bordered border-brand flex layout-centered" style={{ width: 20, height: 20, marginRight: 8 }}>
-            <Icon className="text-brand" name="add" width={10} height={10} />
-        </span>
-        { showTitles && <span className="flex-no-shrink">Edit data</span> }
-    </a>
-
->>>>>>> 9979305b
-export default LegendHeader;+}