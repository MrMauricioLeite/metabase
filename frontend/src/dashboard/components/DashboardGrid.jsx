--- conflicted
+++ resolved
@@ -4,12 +4,8 @@
 import GridLayout from "./grid/GridLayout.jsx";
 
 import MetabaseAnalytics from "metabase/lib/analytics";
-<<<<<<< HEAD
-=======
 import Urls from "metabase/lib/urls";
 
-import Icon from "metabase/components/Icon.jsx";
->>>>>>> e4277aea
 import DashCard from "./DashCard.jsx";
 import Modal from "metabase/components/Modal.jsx";
 import RemoveFromDashboardModal from "./RemoveFromDashboardModal.jsx";
@@ -80,26 +76,8 @@
         });
     }
 
-<<<<<<< HEAD
     getLayout(props) {
         return props.dashboard.ordered_cards.map(this.getLayoutForDashCard);
-=======
-    getLayouts(props) {
-        var mainLayout = props.dashboard.ordered_cards.map(this.getLayoutForDashCard);
-        // for mobile just layout cards vertically
-        var mobileLayout = mainLayout.map((l, i) => ({ ...l, x: 0, y: i * 4, w: 6, h: 4}));
-        return { lg: mainLayout, sm: mobileLayout };
-    }
-
-    onEditDashCard(dc) {
-        // if editing and card is dirty prompt to save changes
-        if (this.props.isEditing && this.props.isDirty) {
-            if (!confirm("You have unsaved changes to this dashboard, are you sure you want to discard them?")) {
-                return;
-            }
-        }
-        this.props.onChangeLocation(Urls.card(dc.card_id)+"?edit=true&from=" + encodeURIComponent(Urls.dashboard(dc.dashboard_id)));
->>>>>>> e4277aea
     }
 
     renderRemoveModal() {
@@ -182,7 +160,7 @@
                 return;
             }
         }
-        this.props.onChangeLocation("/card/" + dc.card_id + "?from=" + encodeURIComponent("/dash/" + dc.dashboard_id));
+        this.props.onChangeLocation(Urls.card(dc.card_id)+"?edit=true&from=" + encodeURIComponent(Urls.dashboard(dc.dashboard_id)));
     }
 
     onDashCardRemove(dc) {
